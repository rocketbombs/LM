--- conflicted
+++ resolved
@@ -629,15 +629,9 @@
     #The model becomes runtime-aware through step_ms metrics in training data.
     #
 
-<<<<<<< HEAD
     def __init__(self, wall_clock_limit_ms: float = 100.0, max_steps: int = 10000):
         self.wall_clock_limit_ms = wall_clock_limit_ms  # Primary limiter
         self.max_steps = max_steps  # Safety fallback (should rarely hit)
-=======
-    def __init__(self, max_steps: int, collect_sharing_metrics: bool = True):
-        self.max_steps = max_steps
-        self.collect_sharing_metrics = collect_sharing_metrics
->>>>>>> 30d090e9
         self.thunk_evals = 0
         self.thunk_hits = 0
         # Structural sharing metrics (syntactic duplication pressure)
@@ -701,7 +695,6 @@
             right = self.term_to_graph(term.right, env)
             return GraphNode(NodeKind.APP, left=left, right=right, env=env)
     
-<<<<<<< HEAD
     def reduce(self, term: Term) -> Tuple[List[Tuple[Term, Optional[List[int]], float]], bool, int, int, float]:
         #Reduce with call-by-need, return trace with timing stats.
         #
@@ -719,19 +712,6 @@
         start_time = time.time()
         last_step_time = start_time
 
-=======
-    def reduce(self, term: Term) -> Tuple[List[Tuple[Term, Optional[List[int]]]], bool, Dict[str, int]]:
-        """Reduce with call-by-need, return trace and comprehensive sharing stats.
-
-        Returns:
-            trace: List of (term, redex_path) pairs
-            diverged: True if max_steps reached
-            metrics: Dict with thunk_evals, thunk_hits, bind_edges, bind_edges_saved, shared_bindings
-        """
-        graph = self.term_to_graph(term)
-        trace = []
-
->>>>>>> 30d090e9
         for step in range(self.max_steps):
             step_start = time.time()
 
@@ -748,17 +728,12 @@
 
             tree_proj = graph.to_tree()
             redex_path = self._find_redex(tree_proj)
-<<<<<<< HEAD
 
             step_time_ms = (time.time() - step_start) * 1000
             trace.append((tree_proj, redex_path, step_time_ms))
-=======
-            trace.append((tree_proj, redex_path))
->>>>>>> 30d090e9
 
             # CRITICAL FIX #1: None means NF, [] means root redex
             if redex_path is None:
-<<<<<<< HEAD
                 total_time_ms = (time.time() - start_time) * 1000
                 return trace, False, self.thunk_evals, self.thunk_hits, total_time_ms
 
@@ -772,26 +747,6 @@
         trace.append((final_tree, final_redex, final_step_ms))
         total_time_ms = (time.time() - start_time) * 1000
         return trace, True, self.thunk_evals, self.thunk_hits, total_time_ms
-=======
-                return trace, False, self._get_sharing_metrics()
-
-            graph = self._reduce_at_path(graph, redex_path)
-
-        final_tree = graph.to_tree()
-        final_redex = self._find_redex(final_tree)
-        trace.append((final_tree, final_redex))
-        return trace, True, self._get_sharing_metrics()
-
-    def _get_sharing_metrics(self) -> Dict[str, int]:
-        """Return comprehensive sharing metrics."""
-        return {
-            'thunk_evals': self.thunk_evals,
-            'thunk_hits': self.thunk_hits,
-            'bind_edges': self.bind_edges,
-            'bind_edges_saved': self.bind_edges_saved,
-            'shared_bindings': self.shared_bindings,
-        }
->>>>>>> 30d090e9
     
     def _find_redex(self, term: Term) -> Optional[List[int]]:
         #Find leftmost-outermost redex in projected tree.#
@@ -956,27 +911,12 @@
     # Reduce based on strategy
     try:
         if config.strategy == 'levy_like' and config.share:
-<<<<<<< HEAD
             graph_reducer = GraphReducer(config.wall_clock_limit_ms, config.max_steps)
             trace, diverged, thunk_evals, thunk_hits, total_time_ms = graph_reducer.reduce(term)
         else:
             tree_reducer = TreeReducer(config.max_steps)
             trace, diverged = tree_reducer.reduce(term)
             thunk_evals, thunk_hits, total_time_ms = 0, 0, 0.0
-=======
-            graph_reducer = GraphReducer(config.max_steps)
-            trace, diverged, sharing_metrics = graph_reducer.reduce(term)
-        else:
-            tree_reducer = TreeReducer(config.max_steps)
-            trace, diverged = tree_reducer.reduce(term)
-            sharing_metrics = {
-                'thunk_evals': 0,
-                'thunk_hits': 0,
-                'bind_edges': 0,
-                'bind_edges_saved': 0,
-                'shared_bindings': 0,
-            }
->>>>>>> 30d090e9
     except Exception as e:
         sys.stderr.write(f"\n[Error during reduction: {e}]\n")
         sys.stderr.flush()
